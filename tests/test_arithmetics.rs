#![cfg(feature = "macros")]

use pyo3::class::basic::CompareOp;
use pyo3::prelude::*;
use pyo3::py_run;

#[path = "../src/tests/common.rs"]
mod common;

#[pyclass]
struct UnaryArithmetic {
    inner: f64,
}

#[pymethods]
impl UnaryArithmetic {
    #[new]
    fn new(value: f64) -> Self {
        UnaryArithmetic { inner: value }
    }

    fn __repr__(&self) -> String {
        format!("UA({})", self.inner)
    }

    fn __neg__(&self) -> Self {
        Self::new(-self.inner)
    }

    fn __pos__(&self) -> Self {
        Self::new(self.inner)
    }

    fn __abs__(&self) -> Self {
        Self::new(self.inner.abs())
    }

    fn __round__(&self, _ndigits: Option<u32>) -> Self {
        Self::new(self.inner.round())
    }
}

#[test]
fn unary_arithmetic() {
    Python::with_gil(|py| {
        let c = PyCell::new(py, UnaryArithmetic::new(2.7)).unwrap();
        py_run!(py, c, "assert repr(-c) == 'UA(-2.7)'");
        py_run!(py, c, "assert repr(+c) == 'UA(2.7)'");
        py_run!(py, c, "assert repr(abs(c)) == 'UA(2.7)'");
        py_run!(py, c, "assert repr(round(c)) == 'UA(3)'");
        py_run!(py, c, "assert repr(round(c, 1)) == 'UA(3)'");
    });
}

#[pyclass]
struct Indexable(i32);

#[pymethods]
impl Indexable {
    fn __index__(&self) -> i32 {
        self.0
    }

    fn __int__(&self) -> i32 {
        self.0
    }

    fn __float__(&self) -> f64 {
        f64::from(self.0)
    }

    fn __invert__(&self) -> Self {
        Self(!self.0)
    }
}

#[test]
fn indexable() {
    Python::with_gil(|py| {
        let i = PyCell::new(py, Indexable(5)).unwrap();
        py_run!(py, i, "assert int(i) == 5");
        py_run!(py, i, "assert [0, 1, 2, 3, 4, 5][i] == 5");
        py_run!(py, i, "assert float(i) == 5.0");
        py_run!(py, i, "assert int(~i) == -6");
    })
}

#[pyclass]
struct InPlaceOperations {
    value: u32,
}

#[pymethods]
impl InPlaceOperations {
    fn __repr__(&self) -> String {
        format!("IPO({:?})", self.value)
    }

    fn __iadd__(&mut self, other: u32) {
        self.value += other;
    }

    fn __isub__(&mut self, other: u32) {
        self.value -= other;
    }

    fn __imul__(&mut self, other: u32) {
        self.value *= other;
    }

    fn __ilshift__(&mut self, other: u32) {
        self.value <<= other;
    }

    fn __irshift__(&mut self, other: u32) {
        self.value >>= other;
    }

    fn __iand__(&mut self, other: u32) {
        self.value &= other;
    }

    fn __ixor__(&mut self, other: u32) {
        self.value ^= other;
    }

    fn __ior__(&mut self, other: u32) {
        self.value |= other;
    }

    fn __ipow__(&mut self, other: u32, _modulo: Option<u32>) {
        self.value = self.value.pow(other);
    }
}

#[test]
fn inplace_operations() {
    Python::with_gil(|py| {
        let init = |value, code| {
            let c = PyCell::new(py, InPlaceOperations { value }).unwrap();
            py_run!(py, c, code);
        };

        init(0, "d = c; c += 1; assert repr(c) == repr(d) == 'IPO(1)'");
        init(10, "d = c; c -= 1; assert repr(c) == repr(d) == 'IPO(9)'");
        init(3, "d = c; c *= 3; assert repr(c) == repr(d) == 'IPO(9)'");
        init(3, "d = c; c <<= 2; assert repr(c) == repr(d) == 'IPO(12)'");
        init(12, "d = c; c >>= 2; assert repr(c) == repr(d) == 'IPO(3)'");
        init(12, "d = c; c &= 10; assert repr(c) == repr(d) == 'IPO(8)'");
        init(12, "d = c; c |= 3; assert repr(c) == repr(d) == 'IPO(15)'");
        init(12, "d = c; c ^= 5; assert repr(c) == repr(d) == 'IPO(9)'");
        init(3, "d = c; c **= 4; assert repr(c) == repr(d) == 'IPO(81)'");
        init(
            3,
            "d = c; c.__ipow__(4); assert repr(c) == repr(d) == 'IPO(81)'",
        );
    });
}

#[pyclass]
struct BinaryArithmetic {}

#[pymethods]
impl BinaryArithmetic {
    fn __repr__(&self) -> &'static str {
        "BA"
    }

    fn __add__(&self, rhs: &PyAny) -> String {
        format!("BA + {:?}", rhs)
    }

    fn __sub__(&self, rhs: &PyAny) -> String {
        format!("BA - {:?}", rhs)
    }

    fn __mul__(&self, rhs: &PyAny) -> String {
        format!("BA * {:?}", rhs)
    }

    fn __truediv__(&self, rhs: &PyAny) -> String {
        format!("BA / {:?}", rhs)
    }

    fn __lshift__(&self, rhs: &PyAny) -> String {
        format!("BA << {:?}", rhs)
    }

    fn __rshift__(&self, rhs: &PyAny) -> String {
        format!("BA >> {:?}", rhs)
    }

    fn __and__(&self, rhs: &PyAny) -> String {
        format!("BA & {:?}", rhs)
    }

    fn __xor__(&self, rhs: &PyAny) -> String {
        format!("BA ^ {:?}", rhs)
    }

    fn __or__(&self, rhs: &PyAny) -> String {
        format!("BA | {:?}", rhs)
    }

    fn __pow__(&self, rhs: &PyAny, mod_: Option<u32>) -> String {
        format!("BA ** {:?} (mod: {:?})", rhs, mod_)
    }
}

#[test]
fn binary_arithmetic() {
    Python::with_gil(|py| {
        let c = PyCell::new(py, BinaryArithmetic {}).unwrap();
        py_run!(py, c, "assert c + c == 'BA + BA'");
        py_run!(py, c, "assert c.__add__(c) == 'BA + BA'");
        py_run!(py, c, "assert c + 1 == 'BA + 1'");
        py_run!(py, c, "assert c - 1 == 'BA - 1'");
        py_run!(py, c, "assert c * 1 == 'BA * 1'");
        py_run!(py, c, "assert c << 1 == 'BA << 1'");
        py_run!(py, c, "assert c >> 1 == 'BA >> 1'");
        py_run!(py, c, "assert c & 1 == 'BA & 1'");
        py_run!(py, c, "assert c ^ 1 == 'BA ^ 1'");
        py_run!(py, c, "assert c | 1 == 'BA | 1'");
        py_run!(py, c, "assert c ** 1 == 'BA ** 1 (mod: None)'");

        // Class with __add__ only should not allow the reverse op;
        // this is consistent with Python classes.

        py_expect_exception!(py, c, "1 + c", PyTypeError);
        py_expect_exception!(py, c, "1 - c", PyTypeError);
        py_expect_exception!(py, c, "1 * c", PyTypeError);
        py_expect_exception!(py, c, "1 << c", PyTypeError);
        py_expect_exception!(py, c, "1 >> c", PyTypeError);
        py_expect_exception!(py, c, "1 & c", PyTypeError);
        py_expect_exception!(py, c, "1 ^ c", PyTypeError);
        py_expect_exception!(py, c, "1 | c", PyTypeError);
        py_expect_exception!(py, c, "1 ** c", PyTypeError);

        py_run!(py, c, "assert pow(c, 1, 100) == 'BA ** 1 (mod: Some(100))'");

        let c: Bound<'_, PyAny> = c.extract().unwrap();
        assert_py_eq!(c.add(&c).unwrap(), "BA + BA");
        assert_py_eq!(c.sub(&c).unwrap(), "BA - BA");
        assert_py_eq!(c.mul(&c).unwrap(), "BA * BA");
        assert_py_eq!(c.div(&c).unwrap(), "BA / BA");
        assert_py_eq!(c.lshift(&c).unwrap(), "BA << BA");
        assert_py_eq!(c.rshift(&c).unwrap(), "BA >> BA");
        assert_py_eq!(c.bitand(&c).unwrap(), "BA & BA");
        assert_py_eq!(c.bitor(&c).unwrap(), "BA | BA");
        assert_py_eq!(c.bitxor(&c).unwrap(), "BA ^ BA");
        assert_py_eq!(c.pow(&c, py.None()).unwrap(), "BA ** BA (mod: None)");
    });
}

#[pyclass]
struct RhsArithmetic {}

#[pymethods]
impl RhsArithmetic {
    fn __radd__(&self, other: &PyAny) -> String {
        format!("{:?} + RA", other)
    }

    fn __rsub__(&self, other: &PyAny) -> String {
        format!("{:?} - RA", other)
    }

    fn __rmul__(&self, other: &PyAny) -> String {
        format!("{:?} * RA", other)
    }

    fn __rlshift__(&self, other: &PyAny) -> String {
        format!("{:?} << RA", other)
    }

    fn __rrshift__(&self, other: &PyAny) -> String {
        format!("{:?} >> RA", other)
    }

    fn __rand__(&self, other: &PyAny) -> String {
        format!("{:?} & RA", other)
    }

    fn __rxor__(&self, other: &PyAny) -> String {
        format!("{:?} ^ RA", other)
    }

    fn __ror__(&self, other: &PyAny) -> String {
        format!("{:?} | RA", other)
    }

    fn __rpow__(&self, other: &PyAny, _mod: Option<&PyAny>) -> String {
        format!("{:?} ** RA", other)
    }
}

#[test]
fn rhs_arithmetic() {
    Python::with_gil(|py| {
        let c = PyCell::new(py, RhsArithmetic {}).unwrap();
        py_run!(py, c, "assert c.__radd__(1) == '1 + RA'");
        py_run!(py, c, "assert 1 + c == '1 + RA'");
        py_run!(py, c, "assert c.__rsub__(1) == '1 - RA'");
        py_run!(py, c, "assert 1 - c == '1 - RA'");
        py_run!(py, c, "assert c.__rmul__(1) == '1 * RA'");
        py_run!(py, c, "assert 1 * c == '1 * RA'");
        py_run!(py, c, "assert c.__rlshift__(1) == '1 << RA'");
        py_run!(py, c, "assert 1 << c == '1 << RA'");
        py_run!(py, c, "assert c.__rrshift__(1) == '1 >> RA'");
        py_run!(py, c, "assert 1 >> c == '1 >> RA'");
        py_run!(py, c, "assert c.__rand__(1) == '1 & RA'");
        py_run!(py, c, "assert 1 & c == '1 & RA'");
        py_run!(py, c, "assert c.__rxor__(1) == '1 ^ RA'");
        py_run!(py, c, "assert 1 ^ c == '1 ^ RA'");
        py_run!(py, c, "assert c.__ror__(1) == '1 | RA'");
        py_run!(py, c, "assert 1 | c == '1 | RA'");
        py_run!(py, c, "assert c.__rpow__(1) == '1 ** RA'");
        py_run!(py, c, "assert 1 ** c == '1 ** RA'");
    });
}

#[pyclass]
struct LhsAndRhs {}

impl std::fmt::Debug for LhsAndRhs {
    fn fmt(&self, f: &mut std::fmt::Formatter<'_>) -> std::fmt::Result {
        write!(f, "LR")
    }
}

#[pymethods]
impl LhsAndRhs {
    // fn __repr__(&self) -> &'static str {
    //     "BA"
    // }

    fn __add__(lhs: PyRef<'_, Self>, rhs: &PyAny) -> String {
        format!("{:?} + {:?}", lhs, rhs)
    }

    fn __sub__(lhs: PyRef<'_, Self>, rhs: &PyAny) -> String {
        format!("{:?} - {:?}", lhs, rhs)
    }

    fn __mul__(lhs: PyRef<'_, Self>, rhs: &PyAny) -> String {
        format!("{:?} * {:?}", lhs, rhs)
    }

    fn __lshift__(lhs: PyRef<'_, Self>, rhs: &PyAny) -> String {
        format!("{:?} << {:?}", lhs, rhs)
    }

    fn __rshift__(lhs: PyRef<'_, Self>, rhs: &PyAny) -> String {
        format!("{:?} >> {:?}", lhs, rhs)
    }

    fn __and__(lhs: PyRef<'_, Self>, rhs: &PyAny) -> String {
        format!("{:?} & {:?}", lhs, rhs)
    }

    fn __xor__(lhs: PyRef<'_, Self>, rhs: &PyAny) -> String {
        format!("{:?} ^ {:?}", lhs, rhs)
    }

    fn __or__(lhs: PyRef<'_, Self>, rhs: &PyAny) -> String {
        format!("{:?} | {:?}", lhs, rhs)
    }

    fn __pow__(lhs: PyRef<'_, Self>, rhs: &PyAny, _mod: Option<usize>) -> String {
        format!("{:?} ** {:?}", lhs, rhs)
    }

    fn __matmul__(lhs: PyRef<'_, Self>, rhs: &PyAny) -> String {
        format!("{:?} @ {:?}", lhs, rhs)
    }

    fn __radd__(&self, other: &PyAny) -> String {
        format!("{:?} + RA", other)
    }

    fn __rsub__(&self, other: &PyAny) -> String {
        format!("{:?} - RA", other)
    }

    fn __rmul__(&self, other: &PyAny) -> String {
        format!("{:?} * RA", other)
    }

    fn __rlshift__(&self, other: &PyAny) -> String {
        format!("{:?} << RA", other)
    }

    fn __rrshift__(&self, other: &PyAny) -> String {
        format!("{:?} >> RA", other)
    }

    fn __rand__(&self, other: &PyAny) -> String {
        format!("{:?} & RA", other)
    }

    fn __rxor__(&self, other: &PyAny) -> String {
        format!("{:?} ^ RA", other)
    }

    fn __ror__(&self, other: &PyAny) -> String {
        format!("{:?} | RA", other)
    }

    fn __rpow__(&self, other: &PyAny, _mod: Option<&PyAny>) -> String {
        format!("{:?} ** RA", other)
    }

    fn __rmatmul__(&self, other: &PyAny) -> String {
        format!("{:?} @ RA", other)
    }

    fn __rtruediv__(&self, other: &PyAny) -> String {
        format!("{:?} / RA", other)
    }

    fn __rfloordiv__(&self, other: &PyAny) -> String {
        format!("{:?} // RA", other)
    }
}

#[test]
fn lhs_fellback_to_rhs() {
    Python::with_gil(|py| {
        let c = PyCell::new(py, LhsAndRhs {}).unwrap();
        // If the light hand value is `LhsAndRhs`, LHS is used.
        py_run!(py, c, "assert c + 1 == 'LR + 1'");
        py_run!(py, c, "assert c - 1 == 'LR - 1'");
        py_run!(py, c, "assert c * 1 == 'LR * 1'");
        py_run!(py, c, "assert c << 1 == 'LR << 1'");
        py_run!(py, c, "assert c >> 1 == 'LR >> 1'");
        py_run!(py, c, "assert c & 1 == 'LR & 1'");
        py_run!(py, c, "assert c ^ 1 == 'LR ^ 1'");
        py_run!(py, c, "assert c | 1 == 'LR | 1'");
        py_run!(py, c, "assert c ** 1 == 'LR ** 1'");
        py_run!(py, c, "assert c @ 1 == 'LR @ 1'");
        // Fellback to RHS because of type mismatching
        py_run!(py, c, "assert 1 + c == '1 + RA'");
        py_run!(py, c, "assert 1 - c == '1 - RA'");
        py_run!(py, c, "assert 1 * c == '1 * RA'");
        py_run!(py, c, "assert 1 << c == '1 << RA'");
        py_run!(py, c, "assert 1 >> c == '1 >> RA'");
        py_run!(py, c, "assert 1 & c == '1 & RA'");
        py_run!(py, c, "assert 1 ^ c == '1 ^ RA'");
        py_run!(py, c, "assert 1 | c == '1 | RA'");
        py_run!(py, c, "assert 1 ** c == '1 ** RA'");
        py_run!(py, c, "assert 1 @ c == '1 @ RA'");
    });
}

#[pyclass]
struct RichComparisons {}

#[pymethods]
impl RichComparisons {
    fn __repr__(&self) -> &'static str {
        "RC"
    }

    fn __richcmp__(&self, other: &PyAny, op: CompareOp) -> String {
        match op {
            CompareOp::Lt => format!("{} < {:?}", self.__repr__(), other),
            CompareOp::Le => format!("{} <= {:?}", self.__repr__(), other),
            CompareOp::Eq => format!("{} == {:?}", self.__repr__(), other),
            CompareOp::Ne => format!("{} != {:?}", self.__repr__(), other),
            CompareOp::Gt => format!("{} > {:?}", self.__repr__(), other),
            CompareOp::Ge => format!("{} >= {:?}", self.__repr__(), other),
        }
    }
}

#[pyclass]
struct RichComparisons2 {}

#[pymethods]
impl RichComparisons2 {
    fn __repr__(&self) -> &'static str {
        "RC2"
    }

    fn __richcmp__(&self, other: &PyAny, op: CompareOp) -> PyObject {
        match op {
            CompareOp::Eq => true.into_py(other.py()),
            CompareOp::Ne => false.into_py(other.py()),
            _ => other.py().NotImplemented(),
        }
    }
}

#[test]
fn rich_comparisons() {
    Python::with_gil(|py| {
        let c = PyCell::new(py, RichComparisons {}).unwrap();
        py_run!(py, c, "assert (c < c) == 'RC < RC'");
        py_run!(py, c, "assert (c < 1) == 'RC < 1'");
        py_run!(py, c, "assert (1 < c) == 'RC > 1'");
        py_run!(py, c, "assert (c <= c) == 'RC <= RC'");
        py_run!(py, c, "assert (c <= 1) == 'RC <= 1'");
        py_run!(py, c, "assert (1 <= c) == 'RC >= 1'");
        py_run!(py, c, "assert (c == c) == 'RC == RC'");
        py_run!(py, c, "assert (c == 1) == 'RC == 1'");
        py_run!(py, c, "assert (1 == c) == 'RC == 1'");
        py_run!(py, c, "assert (c != c) == 'RC != RC'");
        py_run!(py, c, "assert (c != 1) == 'RC != 1'");
        py_run!(py, c, "assert (1 != c) == 'RC != 1'");
        py_run!(py, c, "assert (c > c) == 'RC > RC'");
        py_run!(py, c, "assert (c > 1) == 'RC > 1'");
        py_run!(py, c, "assert (1 > c) == 'RC < 1'");
        py_run!(py, c, "assert (c >= c) == 'RC >= RC'");
        py_run!(py, c, "assert (c >= 1) == 'RC >= 1'");
        py_run!(py, c, "assert (1 >= c) == 'RC <= 1'");
    });
}

#[test]
fn rich_comparisons_python_3_type_error() {
    Python::with_gil(|py| {
        let c2 = PyCell::new(py, RichComparisons2 {}).unwrap();
        py_expect_exception!(py, c2, "c2 < c2", PyTypeError);
        py_expect_exception!(py, c2, "c2 < 1", PyTypeError);
        py_expect_exception!(py, c2, "1 < c2", PyTypeError);
        py_expect_exception!(py, c2, "c2 <= c2", PyTypeError);
        py_expect_exception!(py, c2, "c2 <= 1", PyTypeError);
        py_expect_exception!(py, c2, "1 <= c2", PyTypeError);
        py_run!(py, c2, "assert (c2 == c2) == True");
        py_run!(py, c2, "assert (c2 == 1) == True");
        py_run!(py, c2, "assert (1 == c2) == True");
        py_run!(py, c2, "assert (c2 != c2) == False");
        py_run!(py, c2, "assert (c2 != 1) == False");
        py_run!(py, c2, "assert (1 != c2) == False");
        py_expect_exception!(py, c2, "c2 > c2", PyTypeError);
        py_expect_exception!(py, c2, "c2 > 1", PyTypeError);
        py_expect_exception!(py, c2, "1 > c2", PyTypeError);
        py_expect_exception!(py, c2, "c2 >= c2", PyTypeError);
        py_expect_exception!(py, c2, "c2 >= 1", PyTypeError);
        py_expect_exception!(py, c2, "1 >= c2", PyTypeError);
    });
}

// Checks that binary operations for which the arguments don't match the
// required type, return NotImplemented.
mod return_not_implemented {
    use super::*;

    #[pyclass]
    struct RichComparisonToSelf {}

    #[pymethods]
    impl RichComparisonToSelf {
        fn __repr__(&self) -> &'static str {
            "RC_Self"
        }

        fn __richcmp__(&self, other: PyRef<'_, Self>, _op: CompareOp) -> PyObject {
<<<<<<< HEAD
            other.py().None().into_py(other.py())
=======
            other.py().None()
>>>>>>> 975f182e
        }

        fn __add__<'p>(slf: PyRef<'p, Self>, _other: PyRef<'p, Self>) -> PyRef<'p, Self> {
            slf
        }
        fn __sub__<'p>(slf: PyRef<'p, Self>, _other: PyRef<'p, Self>) -> PyRef<'p, Self> {
            slf
        }
        fn __mul__<'p>(slf: PyRef<'p, Self>, _other: PyRef<'p, Self>) -> PyRef<'p, Self> {
            slf
        }
        fn __matmul__<'p>(slf: PyRef<'p, Self>, _other: PyRef<'p, Self>) -> PyRef<'p, Self> {
            slf
        }
        fn __truediv__<'p>(slf: PyRef<'p, Self>, _other: PyRef<'p, Self>) -> PyRef<'p, Self> {
            slf
        }
        fn __floordiv__<'p>(slf: PyRef<'p, Self>, _other: PyRef<'p, Self>) -> PyRef<'p, Self> {
            slf
        }
        fn __mod__<'p>(slf: PyRef<'p, Self>, _other: PyRef<'p, Self>) -> PyRef<'p, Self> {
            slf
        }
        fn __pow__(slf: PyRef<'_, Self>, _other: u8, _modulo: Option<u8>) -> PyRef<'_, Self> {
            slf
        }
        fn __lshift__<'p>(slf: PyRef<'p, Self>, _other: PyRef<'p, Self>) -> PyRef<'p, Self> {
            slf
        }
        fn __rshift__<'p>(slf: PyRef<'p, Self>, _other: PyRef<'p, Self>) -> PyRef<'p, Self> {
            slf
        }
        fn __divmod__<'p>(slf: PyRef<'p, Self>, _other: PyRef<'p, Self>) -> PyRef<'p, Self> {
            slf
        }
        fn __and__<'p>(slf: PyRef<'p, Self>, _other: PyRef<'p, Self>) -> PyRef<'p, Self> {
            slf
        }
        fn __or__<'p>(slf: PyRef<'p, Self>, _other: PyRef<'p, Self>) -> PyRef<'p, Self> {
            slf
        }
        fn __xor__<'p>(slf: PyRef<'p, Self>, _other: PyRef<'p, Self>) -> PyRef<'p, Self> {
            slf
        }

        // Inplace assignments
        fn __iadd__(&mut self, _other: PyRef<'_, Self>) {}
        fn __isub__(&mut self, _other: PyRef<'_, Self>) {}
        fn __imul__(&mut self, _other: PyRef<'_, Self>) {}
        fn __imatmul__(&mut self, _other: PyRef<'_, Self>) {}
        fn __itruediv__(&mut self, _other: PyRef<'_, Self>) {}
        fn __ifloordiv__(&mut self, _other: PyRef<'_, Self>) {}
        fn __imod__(&mut self, _other: PyRef<'_, Self>) {}
        fn __ilshift__(&mut self, _other: PyRef<'_, Self>) {}
        fn __irshift__(&mut self, _other: PyRef<'_, Self>) {}
        fn __iand__(&mut self, _other: PyRef<'_, Self>) {}
        fn __ior__(&mut self, _other: PyRef<'_, Self>) {}
        fn __ixor__(&mut self, _other: PyRef<'_, Self>) {}
        fn __ipow__(&mut self, _other: PyRef<'_, Self>, _modulo: Option<u8>) {}
    }

    fn _test_binary_dunder(dunder: &str) {
        Python::with_gil(|py| {
            let c2 = PyCell::new(py, RichComparisonToSelf {}).unwrap();
            py_run!(
                py,
                c2,
                &format!(
                    "class Other: pass\nassert c2.__{}__(Other()) is NotImplemented",
                    dunder
                )
            );
        });
    }

    fn _test_binary_operator(operator: &str, dunder: &str) {
        _test_binary_dunder(dunder);

        Python::with_gil(|py| {
            let c2 = PyCell::new(py, RichComparisonToSelf {}).unwrap();
            py_expect_exception!(
                py,
                c2,
                &format!("class Other: pass\nc2 {} Other()", operator),
                PyTypeError
            );
        });
    }

    fn _test_inplace_binary_operator(operator: &str, dunder: &str) {
        _test_binary_operator(operator, dunder);
    }

    #[test]
    fn equality() {
        _test_binary_dunder("eq");
        _test_binary_dunder("ne");
    }

    #[test]
    fn ordering() {
        _test_binary_operator("<", "lt");
        _test_binary_operator("<=", "le");
        _test_binary_operator(">", "gt");
        _test_binary_operator(">=", "ge");
    }

    #[test]
    fn bitwise() {
        _test_binary_operator("&", "and");
        _test_binary_operator("|", "or");
        _test_binary_operator("^", "xor");
        _test_binary_operator("<<", "lshift");
        _test_binary_operator(">>", "rshift");
    }

    #[test]
    fn arith() {
        _test_binary_operator("+", "add");
        _test_binary_operator("-", "sub");
        _test_binary_operator("*", "mul");
        _test_binary_operator("@", "matmul");
        _test_binary_operator("/", "truediv");
        _test_binary_operator("//", "floordiv");
        _test_binary_operator("%", "mod");
        _test_binary_operator("**", "pow");
    }

    #[test]
    fn reverse_arith() {
        _test_binary_dunder("radd");
        _test_binary_dunder("rsub");
        _test_binary_dunder("rmul");
        _test_binary_dunder("rmatmul");
        _test_binary_dunder("rtruediv");
        _test_binary_dunder("rfloordiv");
        _test_binary_dunder("rmod");
        _test_binary_dunder("rdivmod");
        _test_binary_dunder("rpow");
    }

    #[test]
    fn inplace_bitwise() {
        _test_inplace_binary_operator("&=", "iand");
        _test_inplace_binary_operator("|=", "ior");
        _test_inplace_binary_operator("^=", "ixor");
        _test_inplace_binary_operator("<<=", "ilshift");
        _test_inplace_binary_operator(">>=", "irshift");
    }

    #[test]
    fn inplace_arith() {
        _test_inplace_binary_operator("+=", "iadd");
        _test_inplace_binary_operator("-=", "isub");
        _test_inplace_binary_operator("*=", "imul");
        _test_inplace_binary_operator("@=", "imatmul");
        _test_inplace_binary_operator("/=", "itruediv");
        _test_inplace_binary_operator("//=", "ifloordiv");
        _test_inplace_binary_operator("%=", "imod");
        _test_inplace_binary_operator("**=", "ipow");
    }
}<|MERGE_RESOLUTION|>--- conflicted
+++ resolved
@@ -556,11 +556,7 @@
         }
 
         fn __richcmp__(&self, other: PyRef<'_, Self>, _op: CompareOp) -> PyObject {
-<<<<<<< HEAD
-            other.py().None().into_py(other.py())
-=======
             other.py().None()
->>>>>>> 975f182e
         }
 
         fn __add__<'p>(slf: PyRef<'p, Self>, _other: PyRef<'p, Self>) -> PyRef<'p, Self> {
