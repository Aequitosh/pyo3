// Copyright (c) 2017-present PyO3 Project and Contributors
//! Python type object information

use crate::conversion::IntoPyPointer;
use crate::once_cell::GILOnceCell;
use crate::pyclass::{create_type_object, py_class_attributes, PyClass};
use crate::pyclass_init::PyObjectInit;
use crate::types::{PyAny, PyType};
use crate::{ffi, AsPyPointer, PyErr, PyNativeType, PyObject, PyResult, Python};
use parking_lot::{const_mutex, Mutex};
use std::thread::{self, ThreadId};

/// `T: PyLayout<U>` represents that `T` is a concrete representaion of `U` in Python heap.
/// E.g., `PyCell` is a concrete representaion of all `pyclass`es, and `ffi::PyObject`
/// is of `PyAny`.
///
/// This trait is intended to be used internally.
pub unsafe trait PyLayout<T: PyTypeInfo> {
    const IS_NATIVE_TYPE: bool = true;
    fn get_super(&mut self) -> Option<&mut T::BaseLayout> {
        None
    }
    unsafe fn py_init(&mut self, _value: T) {}
    unsafe fn py_drop(&mut self, _py: Python) {}
}

/// `T: PySizedLayout<U>` represents `T` is not a instance of
/// [`PyVarObject`](https://docs.python.org/3.8/c-api/structures.html?highlight=pyvarobject#c.PyVarObject).
/// , in addition that `T` is a concrete representaion of `U`.
pub trait PySizedLayout<T: PyTypeInfo>: PyLayout<T> + Sized {}

/// Marker type indicates that `Self` can be a base layout of `PyClass`.
///
/// # Safety
///
/// Self should be laid out as follows:
/// ```ignore
/// #[repr(C)]
/// struct Self {
///     obj: ffi::PyObject,
///     borrow_flag: u64,
///     ...
/// }
/// ```
/// Otherwise, implementing this trait is undefined behavior.
pub unsafe trait PyBorrowFlagLayout<T: PyTypeInfo>: PyLayout<T> + Sized {}

/// Our custom type flags
#[doc(hidden)]
pub mod type_flags {
    /// Type object supports Python GC
    pub const GC: usize = 1;

    /// Type object supports Python weak references
    pub const WEAKREF: usize = 1 << 1;

    /// Type object can be used as the base type of another type
    pub const BASETYPE: usize = 1 << 2;

    /// The instances of this type have a dictionary containing instance variables
    pub const DICT: usize = 1 << 3;

    /// The class declared by #[pyclass(extends=~)]
    pub const EXTENDED: usize = 1 << 4;
}

/// Python type information.
/// All Python native types(e.g., `PyDict`) and `#[pyclass]` structs implement this trait.
///
/// This trait is marked unsafe because:
///  - specifying the incorrect layout can lead to memory errors
///  - the return value of type_object must always point to the same PyTypeObject instance
pub unsafe trait PyTypeInfo: Sized {
    /// Type of objects to store in PyObject struct
    type Type;

    /// Class name
    const NAME: &'static str;

    /// Module name, if any
    const MODULE: Option<&'static str>;

    /// Class doc string
    const DESCRIPTION: &'static str = "\0";

    /// Type flags (ie PY_TYPE_FLAG_GC, PY_TYPE_FLAG_WEAKREF)
    const FLAGS: usize = 0;

    /// Base class
    type BaseType: PyTypeInfo + PyTypeObject;

    /// Layout
    type Layout: PyLayout<Self>;

    /// Layout of Basetype.
    type BaseLayout: PySizedLayout<Self::BaseType>;

    /// Initializer for layout
    type Initializer: PyObjectInit<Self>;

    /// Utility type to make Py::as_ref work
    type AsRefTarget: crate::PyNativeType;

    /// PyTypeObject instance for this type.
    fn type_object_raw(py: Python) -> *mut ffi::PyTypeObject;

    /// Check if `*mut ffi::PyObject` is instance of this type
    fn is_instance(object: &PyAny) -> bool {
        unsafe { ffi::PyObject_TypeCheck(object.as_ptr(), Self::type_object_raw(object.py())) != 0 }
    }

    /// Check if `*mut ffi::PyObject` is exact instance of this type
    fn is_exact_instance(object: &PyAny) -> bool {
        unsafe { ffi::Py_TYPE(object.as_ptr()) == Self::type_object_raw(object.py()) }
    }
}

/// Python object types that have a corresponding type object.
///
/// This trait is marked unsafe because not fulfilling the contract for type_object
/// leads to UB.
///
/// See [PyTypeInfo::type_object]
pub unsafe trait PyTypeObject {
    /// Returns the safe abstraction over the type object.
    fn type_object(py: Python) -> &PyType;
}

unsafe impl<T> PyTypeObject for T
where
    T: PyTypeInfo,
{
    fn type_object(py: Python) -> &PyType {
        unsafe { py.from_borrowed_ptr(Self::type_object_raw(py) as _) }
    }
}

/// Lazy type object for PyClass
#[doc(hidden)]
pub struct LazyStaticType {
    // Boxed because Python expects the type object to have a stable address.
    value: GILOnceCell<*mut ffi::PyTypeObject>,
    // Threads which have begun initialization of the `tp_dict`. Used for
    // reentrant initialization detection.
    initializing_threads: Mutex<Vec<ThreadId>>,
    tp_dict_filled: GILOnceCell<PyResult<()>>,
}

impl LazyStaticType {
    pub const fn new() -> Self {
        LazyStaticType {
            value: GILOnceCell::new(),
            initializing_threads: const_mutex(Vec::new()),
            tp_dict_filled: GILOnceCell::new(),
        }
    }

    pub fn get_or_init<T: PyClass>(&self, py: Python) -> *mut ffi::PyTypeObject {
        let type_object = *self.value.get_or_init(py, || {
            create_type_object::<T>(py, T::MODULE).unwrap_or_else(|e| {
                e.print(py);
                panic!("An error occurred while initializing class {}", T::NAME)
            })
        });

        // We might want to fill the `tp_dict` with python instances of `T`
        // itself. In order to do so, we must first initialize the type object
        // with an empty `tp_dict`: now we can create instances of `T`.
        //
        // Then we fill the `tp_dict`. Multiple threads may try to fill it at
        // the same time, but only one of them will succeed.
        //
        // More importantly, if a thread is performing initialization of the
        // `tp_dict`, it can still request the type object through `get_or_init`,
        // but the `tp_dict` may appear empty of course.

        if self.tp_dict_filled.get(py).is_some() {
            // `tp_dict` is already filled: ok.
            return type_object;
        }

        {
            let thread_id = thread::current().id();
            let mut threads = self.initializing_threads.lock();
            if threads.contains(&thread_id) {
                // Reentrant call: just return the type object, even if the
                // `tp_dict` is not filled yet.
                return type_object;
            }
            threads.push(thread_id);
        }

        // Pre-compute the class attribute objects: this can temporarily
        // release the GIL since we're calling into arbitrary user code. It
        // means that another thread can continue the initialization in the
        // meantime: at worst, we'll just make a useless computation.
        let mut items = vec![];
        for attr in py_class_attributes::<T>() {
            items.push((attr.name, (attr.meth)(py)));
        }

        // Now we hold the GIL and we can assume it won't be released until we
        // return from the function.
        let result = self.tp_dict_filled.get_or_init(py, move || {
            let result = initialize_tp_dict(py, type_object as *mut ffi::PyObject, items);

            // Initialization successfully complete, can clear the thread list.
            // (No further calls to get_or_init() will try to init, on any thread.)
            *self.initializing_threads.lock() = Vec::new();
            result
        });

        if let Err(err) = result {
            err.clone_ref(py).print(py);
            panic!("An error occured while initializing `{}.__dict__`", T::NAME);
        }

        type_object
    }
}

fn initialize_tp_dict(
    py: Python,
<<<<<<< HEAD
    type_object: *mut ffi::PyObject,
    items: Vec<(&'static str, PyObject)>,
=======
    tp_dict: *mut ffi::PyObject,
    items: Vec<(&'static std::ffi::CStr, PyObject)>,
>>>>>>> cb90c517
) -> PyResult<()> {
    // We hold the GIL: the dictionary update can be considered atomic from
    // the POV of other threads.
    for (key, val) in items {
<<<<<<< HEAD
        crate::types::with_tmp_string(py, key, |key| {
            let ret = unsafe { ffi::PyObject_SetAttr(type_object, key, val.into_ptr()) };
            if ret < 0 {
                return Err(PyErr::fetch(py));
            }
            Ok(())
        })?;
=======
        let ret = unsafe { ffi::PyDict_SetItemString(tp_dict, key.as_ptr(), val.into_ptr()) };
        if ret < 0 {
            return Err(PyErr::fetch(py));
        }
>>>>>>> cb90c517
    }
    Ok(())
}

// This is necessary for making static `LazyStaticType`s
unsafe impl Sync for LazyStaticType {}<|MERGE_RESOLUTION|>--- conflicted
+++ resolved
@@ -221,31 +221,16 @@
 
 fn initialize_tp_dict(
     py: Python,
-<<<<<<< HEAD
     type_object: *mut ffi::PyObject,
-    items: Vec<(&'static str, PyObject)>,
-=======
-    tp_dict: *mut ffi::PyObject,
     items: Vec<(&'static std::ffi::CStr, PyObject)>,
->>>>>>> cb90c517
 ) -> PyResult<()> {
     // We hold the GIL: the dictionary update can be considered atomic from
     // the POV of other threads.
     for (key, val) in items {
-<<<<<<< HEAD
-        crate::types::with_tmp_string(py, key, |key| {
-            let ret = unsafe { ffi::PyObject_SetAttr(type_object, key, val.into_ptr()) };
-            if ret < 0 {
-                return Err(PyErr::fetch(py));
-            }
-            Ok(())
-        })?;
-=======
-        let ret = unsafe { ffi::PyDict_SetItemString(tp_dict, key.as_ptr(), val.into_ptr()) };
+        let ret = unsafe { ffi::PyObject_SetAttrString(type_object, key.as_ptr(), val.into_ptr()) };
         if ret < 0 {
             return Err(PyErr::fetch(py));
         }
->>>>>>> cb90c517
     }
     Ok(())
 }
